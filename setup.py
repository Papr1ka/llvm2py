--- conflicted
+++ resolved
@@ -141,11 +141,7 @@
 
 setup(
     name="llvm2py",
-<<<<<<< HEAD
     version="0.1.0b",
-=======
-    version="0.0.1b3",
->>>>>>> 9ad7721c
     author="Papr1ka",
     url="https://github.com/Papr1ka/llvm2py",
     author_email="kirillpavlov4214@gmail.com",
@@ -172,6 +168,7 @@
         "Programming Language :: Python :: 3.10",
         "Programming Language :: Python :: 3.11",
         "Programming Language :: Python :: 3.12",
+        "Programming Language :: Python :: 3.13",
     ],
     keywords=[
         "llvm",
